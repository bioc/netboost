Package: netboost
Type: Package
Title: Network Analysis Supported by Boosting
<<<<<<< HEAD
Version: 1.31.5
=======
Version: 1.31.1
>>>>>>> f2b97661
Date: 2019-03-13
Authors@R: c(person("Pascal", "Schlosser", role = c("aut", "cre"),
                    email = "pascal.schlosser@uniklinik-freiburg.de"),
             person("Jochen", "Knaus", role = c("aut", "ctb"),
                    email = "jo@imbi.uni-freiburg.de"),
             person("Yaniv", "Loewenstein", role = c("aut")))
Maintainer: Pascal Schlosser <pascal.schlosser@uniklinik-freiburg.de>
Description: Boosting supported network analysis for high-dimensional omics applications. 
    This package comes bundled with the MC-UPGMA clustering package by Yaniv Loewenstein.
Depends:
  R (>= 3.5.0)
biocViews:
<<<<<<< HEAD
  StatisticalMethod,
  GraphAndNetwork,
  Network,
=======
  Software,
>>>>>>> f2b97661
  Clustering
Imports:
  Rcpp,
  RcppParallel,
  parallel,
  colorspace,
  WGCNA,
  impute,
  dynamicTreeCut
LinkingTo:
  Rcpp,
  RcppParallel
SystemRequirements:
  GNU make,
  Bash,
  Perl,
  Gzip,
  gengetopt
OS_type: unix
ByteCompile: yes
NeedsCompilation: yes
LazyData: true
License: GPL-3
URL: https://github.com/genepi-freiburg/Netboost
BugReports: https://github.com/genepi-freiburg/Netboost/issues
Encoding: UTF-8
RoxygenNote: 6.1.1<|MERGE_RESOLUTION|>--- conflicted
+++ resolved
@@ -1,11 +1,7 @@
 Package: netboost
 Type: Package
 Title: Network Analysis Supported by Boosting
-<<<<<<< HEAD
 Version: 1.31.5
-=======
-Version: 1.31.1
->>>>>>> f2b97661
 Date: 2019-03-13
 Authors@R: c(person("Pascal", "Schlosser", role = c("aut", "cre"),
                     email = "pascal.schlosser@uniklinik-freiburg.de"),
@@ -18,13 +14,10 @@
 Depends:
   R (>= 3.5.0)
 biocViews:
-<<<<<<< HEAD
   StatisticalMethod,
   GraphAndNetwork,
   Network,
-=======
   Software,
->>>>>>> f2b97661
   Clustering
 Imports:
   Rcpp,
