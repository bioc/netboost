--- conflicted
+++ resolved
@@ -1,8 +1,8 @@
 Package: Netboost
 Type: Package
 Title: Network Analysis Supported by Boosting
-Version: 1.31.10
-Date: 2019-04-02
+Version: 1.31.11
+Date: 2019-04-03
 Authors@R: c(person("Pascal", "Schlosser", role = c("aut", "cre"),
                     email = "pascal.schlosser@uniklinik-freiburg.de"),
              person("Jochen", "Knaus", role = c("aut", "ctb"),
@@ -14,20 +14,16 @@
 Depends:
   R (>= 3.6.0)
 biocViews:
+  Software,
   StatisticalMethod,
   GraphAndNetwork,
   Network,
-<<<<<<< HEAD
-  Clustering
-=======
-  Software,
   Clustering,
   DimensionReduction,
   BiomedicalInformatics,
   Epigenetics,
   Metabolomics,
   Transcriptomics
->>>>>>> 0e18db0a
 Imports:
   Rcpp,
   RcppParallel,
@@ -64,4 +60,4 @@
 RoxygenNote: 6.1.1
 Author: Pascal Schlosser [aut, cre],
   Jochen Knaus [aut, ctb],
-  Yaniv Loewenstein [aut]
+  Yaniv Loewenstein [aut]